// Copyright 2023 Greenmask
//
// Licensed under the Apache License, Version 2.0 (the "License");
// you may not use this file except in compliance with the License.
// You may obtain a copy of the License at
//
//     http://www.apache.org/licenses/LICENSE-2.0
//
// Unless required by applicable law or agreed to in writing, software
// distributed under the License is distributed on an "AS IS" BASIS,
// WITHOUT WARRANTIES OR CONDITIONS OF ANY KIND, either express or implied.
// See the License for the specific language governing permissions and
// limitations under the License.

package transformers

import (
	"context"
	"crypto/md5"
	"crypto/sha1"
	"crypto/sha256"
	"crypto/sha512"
	"encoding/hex"
	"fmt"
	"hash"
	"strconv"
	"strings"

	"golang.org/x/crypto/sha3"

	"github.com/greenmaskio/greenmask/internal/db/postgres/transformers/utils"
	"github.com/greenmaskio/greenmask/pkg/toolkit"
)

var HashTransformerDefinition = utils.NewTransformerDefinition(
	utils.NewTransformerProperties(
		"Hash",
		"Generate hash of the text value using Scrypt hash function under the hood",
	),

	NewHashTransformer,

	toolkit.MustNewParameterDefinition(
		"column",
		"column name",
	).SetIsColumn(toolkit.NewColumnProperties().
		SetAffected(true).
		SetAllowedColumnTypes("text", "varchar"),
	).SetRequired(true),

<<<<<<< HEAD
	toolkit.MustNewParameterDefinition(
=======
	toolkit.MustNewParameter(
		"salt",
		"hex encoded salt string. This value may be provided via environment variable GREENMASK_GLOBAL_SALT",
	).SetGetFromGlobalEnvVariable("GREENMASK_GLOBAL_SALT"),

	toolkit.MustNewParameter(
>>>>>>> 4cf28646
		"function",
		fmt.Sprintf("hash function name. Possible values: %s",
			strings.Join(
				[]string{sha1Name, sha256Name, sha512Name, sha3224Name, sha3256Name, sha384Name, sha5124Name, md5Name},
				", ",
			),
		),
	).SetDefaultValue([]byte(sha3256Name)).
		SetRawValueValidator(validateHashFunctionsParameter),

	toolkit.MustNewParameterDefinition(
		"max_length",
		"limit length of hash function result",
	).SetDefaultValue([]byte("0")).
		SetRawValueValidator(validateMaxLengthParameter),
)

const (
	sha1Name    = "sha1"
	sha256Name  = "sha256"
	sha512Name  = "sha512"
	sha3224Name = "sha3-224"
	sha3256Name = "sha3-254"
	sha384Name  = "sha3-384"
	sha5124Name = "sha3-512"
	md5Name     = "md5"
)

type HashTransformer struct {
	columnName          string
	affectedColumns     map[int]string
	columnIdx           int
	h                   hash.Hash
	maxLength           int
	encodedOutputLength int
	hashBuf             []byte
	resultBuf           []byte
	salt                []byte
}

func NewHashTransformer(ctx context.Context, driver *toolkit.Driver, parameters map[string]toolkit.Parameterizer) (utils.Transformer, toolkit.ValidationWarnings, error) {
	p := parameters["column"]
	var columnName string
	if err := p.Scan(&columnName); err != nil {
		return nil, nil, fmt.Errorf("unable to parse column param: %w", err)
	}

	idx, _, ok := driver.GetColumnByName(columnName)
	if !ok {
		return nil, nil, fmt.Errorf("column with name %s is not found", columnName)
	}
	affectedColumns := make(map[int]string)
	affectedColumns[idx] = columnName

	p = parameters["function"]
	var hashFunctionName string
	if err := p.Scan(&hashFunctionName); err != nil {
		return nil, nil, fmt.Errorf("unable to scan \"function\" parameter: %w", err)
	}

	p = parameters["max_length"]
	var maxLength int
	if err := p.Scan(&maxLength); err != nil {
		return nil, nil, fmt.Errorf("unable to scan \"max_length\" parameter: %w", err)
	}

	var h hash.Hash
	var hashFunctionLength int
	switch hashFunctionName {
	case md5Name:
		h = md5.New()
		hashFunctionLength = 16
	case sha1Name:
		h = sha1.New()
		hashFunctionLength = 20
	case sha256Name:
		h = sha256.New()
		hashFunctionLength = 32
	case sha512Name:
		h = sha512.New()
		hashFunctionLength = 64
	case sha3224Name:
		h = sha3.New224()
		hashFunctionLength = 28
	case sha3256Name:
		h = sha3.New256()
		hashFunctionLength = 32
	case sha384Name:
		h = sha3.New384()
		hashFunctionLength = 48
	case sha5124Name:
		h = sha3.New512()
		hashFunctionLength = 64
	default:
		return nil, nil, fmt.Errorf("unknown hash function \"%s\"", hashFunctionName)
	}

	p = parameters["salt"]
	var salt string
	if _, err := p.Scan(&salt); err != nil {
		return nil, nil, fmt.Errorf("unable to scan \"salt\" parameter: %w", err)
	}

	return &HashTransformer{
		columnName:          columnName,
		affectedColumns:     affectedColumns,
		columnIdx:           idx,
		maxLength:           maxLength,
		hashBuf:             make([]byte, 0, hashFunctionLength),
		resultBuf:           make([]byte, hex.EncodedLen(hashFunctionLength)),
		salt:                []byte(salt),
		encodedOutputLength: hex.EncodedLen(hashFunctionLength),
		h:                   h,
	}, nil, nil

}

func (ht *HashTransformer) GetAffectedColumns() map[int]string {
	return ht.affectedColumns
}

func (ht *HashTransformer) Init(ctx context.Context) error {
	return nil
}

func (ht *HashTransformer) Done(ctx context.Context) error {
	return nil
}

func (ht *HashTransformer) Transform(ctx context.Context, r *toolkit.Record) (*toolkit.Record, error) {
	val, err := r.GetRawColumnValueByIdx(ht.columnIdx)
	if err != nil {
		return nil, fmt.Errorf("unable to scan attribute value: %w", err)
	}
	if val.IsNull {
		return r, nil
	}

	defer ht.h.Reset()
	_, err = ht.h.Write(ht.salt)
	if err != nil {
		return nil, fmt.Errorf("unable to write salt into writer: %w", err)
	}
	_, err = ht.h.Write(val.Data)
	if err != nil {
		return nil, fmt.Errorf("unable to write raw data into writer: %w", err)
	}
	ht.hashBuf = ht.hashBuf[:0]
	ht.hashBuf = ht.h.Sum(ht.hashBuf)

	hex.Encode(ht.resultBuf, ht.hashBuf)

	maxLength := ht.encodedOutputLength
	if ht.maxLength > 0 && ht.encodedOutputLength > ht.maxLength {
		maxLength = ht.maxLength
	}

	if err := r.SetRawColumnValueByIdx(ht.columnIdx, toolkit.NewRawValue(ht.resultBuf[:maxLength], false)); err != nil {
		return nil, fmt.Errorf("unable to set new value: %w", err)
	}

	return r, nil
}

func validateHashFunctionsParameter(p *toolkit.ParameterDefinition, v toolkit.ParamsValue) (toolkit.ValidationWarnings, error) {
	functionName := string(v)
	switch functionName {
	case sha1Name, sha256Name, sha512Name, sha3224Name, sha3256Name, sha384Name, sha5124Name, md5Name:
		return nil, nil
	}
	return toolkit.ValidationWarnings{
		toolkit.NewValidationWarning().
			SetSeverity(toolkit.ErrorValidationSeverity).
			AddMeta("ParameterValue", functionName).
			SetMsg(`unknown hash function name`)}, nil
}

<<<<<<< HEAD
func validateMaxLengthParameter(p *toolkit.ParameterDefinition, v toolkit.ParamsValue) (toolkit.ValidationWarnings, error) {
	max_length, err := strconv.ParseInt(string(v), 10, 32)
=======
func validateMaxLengthParameter(p *toolkit.Parameter, v toolkit.ParamsValue) (toolkit.ValidationWarnings, error) {
	maxLength, err := strconv.ParseInt(string(v), 10, 32)
>>>>>>> 4cf28646
	if err != nil {
		return nil, fmt.Errorf("error parsing \"max_length\" as integer: %w", err)
	}
	if maxLength >= 0 {
		return nil, nil
	}
	return toolkit.ValidationWarnings{
		toolkit.NewValidationWarning().
			SetSeverity(toolkit.ErrorValidationSeverity).
			AddMeta("ParameterValue", string(v)).
			SetMsg(`max_length parameter cannot be less than zero`)}, nil
}

func init() {
	utils.DefaultTransformerRegistry.MustRegister(HashTransformerDefinition)
}<|MERGE_RESOLUTION|>--- conflicted
+++ resolved
@@ -48,16 +48,12 @@
 		SetAllowedColumnTypes("text", "varchar"),
 	).SetRequired(true),
 
-<<<<<<< HEAD
-	toolkit.MustNewParameterDefinition(
-=======
-	toolkit.MustNewParameter(
+	toolkit.MustNewParameterDefinition(
 		"salt",
 		"hex encoded salt string. This value may be provided via environment variable GREENMASK_GLOBAL_SALT",
 	).SetGetFromGlobalEnvVariable("GREENMASK_GLOBAL_SALT"),
 
-	toolkit.MustNewParameter(
->>>>>>> 4cf28646
+	toolkit.MustNewParameterDefinition(
 		"function",
 		fmt.Sprintf("hash function name. Possible values: %s",
 			strings.Join(
@@ -98,7 +94,9 @@
 	salt                []byte
 }
 
-func NewHashTransformer(ctx context.Context, driver *toolkit.Driver, parameters map[string]toolkit.Parameterizer) (utils.Transformer, toolkit.ValidationWarnings, error) {
+func NewHashTransformer(
+	ctx context.Context, driver *toolkit.Driver, parameters map[string]toolkit.Parameterizer,
+) (utils.Transformer, toolkit.ValidationWarnings, error) {
 	p := parameters["column"]
 	var columnName string
 	if err := p.Scan(&columnName); err != nil {
@@ -157,7 +155,7 @@
 
 	p = parameters["salt"]
 	var salt string
-	if _, err := p.Scan(&salt); err != nil {
+	if err := p.Scan(&salt); err != nil {
 		return nil, nil, fmt.Errorf("unable to scan \"salt\" parameter: %w", err)
 	}
 
@@ -172,7 +170,6 @@
 		encodedOutputLength: hex.EncodedLen(hashFunctionLength),
 		h:                   h,
 	}, nil, nil
-
 }
 
 func (ht *HashTransformer) GetAffectedColumns() map[int]string {
@@ -235,13 +232,8 @@
 			SetMsg(`unknown hash function name`)}, nil
 }
 
-<<<<<<< HEAD
 func validateMaxLengthParameter(p *toolkit.ParameterDefinition, v toolkit.ParamsValue) (toolkit.ValidationWarnings, error) {
-	max_length, err := strconv.ParseInt(string(v), 10, 32)
-=======
-func validateMaxLengthParameter(p *toolkit.Parameter, v toolkit.ParamsValue) (toolkit.ValidationWarnings, error) {
 	maxLength, err := strconv.ParseInt(string(v), 10, 32)
->>>>>>> 4cf28646
 	if err != nil {
 		return nil, fmt.Errorf("error parsing \"max_length\" as integer: %w", err)
 	}
