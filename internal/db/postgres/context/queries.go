--- conflicted
+++ resolved
@@ -73,16 +73,12 @@
 		    a.atttypid::TEXT::INT                          	as typeoid,
 		  	pg_catalog.format_type(a.atttypid, a.atttypmod) as typename,
 		  	a.attnotnull 									as notnull,
-		  	a.atttypmod 									as mod,
-<<<<<<< HEAD
+		  	a.atttypmod 									as att_len,
 		  	a.attnum 										as num,
-		  	t.typlen 										as len
-=======
-		  	a.attnum 										as num
+		  	t.typlen 										as type_len
 			{{ if ge .Version 120000 }}
 		  	,a.attgenerated != ''	    				    as attgenerated
 			{{ end }}
->>>>>>> 082d02a4
 		FROM pg_catalog.pg_attribute a
 			JOIN pg_catalog.pg_type t ON a.atttypid = t.oid
 		WHERE a.attrelid = $1 AND a.attnum > 0 AND NOT a.attisdropped
