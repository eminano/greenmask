# Standard transformers

Standard transformers are ready-to-use methods that require no customization and perform with just as little as parameters input. Below you can find an index of all standard transformers currently available in Greenmask.

1. [Cmd](cmd.md) — transforms data via external program using `stdin` and `stdout` interaction.
1. [Dict](dict.md) — replaces values matched by dictionary keys.
1. [Hash](dict.md) — generates a hash of the text value.
1. [Masking](masking.md) — masks a value using one of the masking behaviors depending on your domain.
1. [NoiseDate](noise_date.md) — randomly adds or subtracts a duration within the provided ratio interval to the original date value.
1. [NoiseFloat](noise_float.md) — adds or subtracts a random fraction to the original float value.
1. [NoiseInt](noise_int.md) — adds or subtracts a random fraction to the original integer value.
1. [RandomBool](random_bool.md) — generates random boolean values.
1. [RandomChoice](random_choice.md) — replaces values randomly chosen from a provided list.
1. [RandomDate](random_date.md) — generates a random date in a specified interval.
1. [RandomFloat](random_float.md) — generates a random float within the provided interval.
1. [RandomInt](random_int.md) — generates a random integer within the provided interval.
1. [RandomString](random_string.md) — generates a random string using the provided characters within the specified length range.
1. [RandomUuid](random_uuid.md) — generates a random unique user ID.
1. [RandomLatitude](random_latitude.md) — generates a random latitude value.
1. [RandomLongitude](random_longitude.md) — generates a random longitude value.
1. [RandomUnixTime](random_unix_time.md) — generates a random Unix timestamp.
1. [RandomDayOfWeek](random_day_of_week.md) — generates a random day of the week.
1. [RandomDayOfMonth](random_day_of_month.md) — generates a random day of the month.
1. [RandomMonthName](random_month_name.md) — generates the name of a random month.
1. [RandomYearString](random_year_string.md) — generates a random year as a string.
1. [RandomCentury](random_century.md) — generates a random century.
1. [RandomTimezone](random_timezone.md) — generates a random timezone.
1. [RandomEmail](random_email.md) — generates a random email address.
1. [RandomUsername](random_username.md) — generates a random username.
1. [RandomPassword](random_password.md) — generates a random password.
1. [RandomMacAddress](random_mac_address.md) — generates a random MAC address.
1. [RandomDomainName](random_domain_name.md) — generates a random domain name.
1. [RandomURL](random_url.md) — generates a random URL.
<<<<<<< HEAD
1. [RandomIPv4](random_ipv4.md) — generates a random IPv4 address.
1. [RandomIPv6](random_ipv6.md) — generates a random IPv6 address.
1. [RandomMac](random_mac.md) — generates a random MAC addresses.
=======
1. [RandomIP](random_ip.md) — generates a random IPv4 or IPv6 addresses.
>>>>>>> e54df06d
1. [RandomWord](random_word.md) — generates a random word.
1. [RandomSentence](random_sentence.md) — generates a random sentence.
1. [RandomParagraph](random_paragraph.md) — generates a random paragraph.
1. [RandomCCType](random_cc_type.md) — generates a random credit card type.
1. [RandomCCNumber](random_cc_number.md) — generates a random credit card number.
1. [RandomCurrency](random_currency.md) — generates a random currency code.
1. [RandomAmountWithCurrency](random_amount_with_currency.md) — generates a random monetary amount with currency.
1. [RandomPerson](random_person.md) — generates a random person data (first name, last name, etc.)
1. [RandomPhoneNumber](random_phone_number.md) — generates a random phone number.
1. [RandomTollFreePhoneNumber](random_toll_free_phone_number.md) — generates a random toll-free phone number.
1. [RandomE164PhoneNumber](random_e164_phone_number.md) — generates a random phone number in E.164 format.
1. [RealAddress](real_address.md) — generates a real address.
1. [RegexpReplace](regexp_replace.md) — replaces a string using a regular expression.
1. [Replace](replace.md) — replaces an original value by the provided one.
1. [SetNull](set_null.md) — sets `NULL` value to the column.<|MERGE_RESOLUTION|>--- conflicted
+++ resolved
@@ -31,13 +31,8 @@
 1. [RandomMacAddress](random_mac_address.md) — generates a random MAC address.
 1. [RandomDomainName](random_domain_name.md) — generates a random domain name.
 1. [RandomURL](random_url.md) — generates a random URL.
-<<<<<<< HEAD
-1. [RandomIPv4](random_ipv4.md) — generates a random IPv4 address.
-1. [RandomIPv6](random_ipv6.md) — generates a random IPv6 address.
 1. [RandomMac](random_mac.md) — generates a random MAC addresses.
-=======
 1. [RandomIP](random_ip.md) — generates a random IPv4 or IPv6 addresses.
->>>>>>> e54df06d
 1. [RandomWord](random_word.md) — generates a random word.
 1. [RandomSentence](random_sentence.md) — generates a random sentence.
 1. [RandomParagraph](random_paragraph.md) — generates a random paragraph.
